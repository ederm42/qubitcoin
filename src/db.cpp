--- conflicted
+++ resolved
@@ -73,6 +73,10 @@
     filesystem::create_directory(pathLogDir);
     filesystem::path pathErrorFile = pathDataDir / "db.log";
     printf("dbenv.open LogDir=%s ErrorFile=%s\n", pathLogDir.string().c_str(), pathErrorFile.string().c_str());
+
+    unsigned int nEnvFlags = 0;
+    if (GetBoolArg("-privdb", true))
+        nEnvFlags |= DB_PRIVATE;
 
     int nDbCache = GetArg("-dbcache", 25);
     dbenv.set_lg_dir(pathLogDir.string().c_str());
@@ -92,7 +96,8 @@
                      DB_INIT_MPOOL |
                      DB_INIT_TXN   |
                      DB_THREAD     |
-                     DB_RECOVER,
+                     DB_RECOVER    |
+                     nEnvFlags,
                      S_IRUSR | S_IWUSR);
     if (ret > 0)
         return error("CDB() : error %d opening database environment", ret);
@@ -121,53 +126,10 @@
     if (fCreate)
         nFlags |= DB_CREATE;
 
-    unsigned int nEnvFlags = 0;
-    if (GetBoolArg("-privdb", true))
-        nEnvFlags |= DB_PRIVATE;
-
-    {
-<<<<<<< HEAD
-        LOCK(cs_db);
-        if (!fDbEnvInit)
-        {
-            if (fShutdown)
-                return;
-            filesystem::path pathDataDir = GetDataDir();
-            filesystem::path pathLogDir = pathDataDir / "database";
-            filesystem::create_directory(pathLogDir);
-            filesystem::path pathErrorFile = pathDataDir / "db.log";
-            printf("dbenv.open LogDir=%s ErrorFile=%s\n", pathLogDir.string().c_str(), pathErrorFile.string().c_str());
-
-            int nDbCache = GetArg("-dbcache", 25);
-            dbenv.set_lg_dir(pathLogDir.string().c_str());
-            dbenv.set_cachesize(nDbCache / 1024, (nDbCache % 1024)*1048576, 1);
-            dbenv.set_lg_bsize(1048576);
-            dbenv.set_lg_max(10485760);
-            dbenv.set_lk_max_locks(10000);
-            dbenv.set_lk_max_objects(10000);
-            dbenv.set_errfile(fopen(pathErrorFile.string().c_str(), "a")); /// debug
-            dbenv.set_flags(DB_TXN_WRITE_NOSYNC, 1);
-            dbenv.set_flags(DB_AUTO_COMMIT, 1);
-            dbenv.log_set_config(DB_LOG_AUTO_REMOVE, 1);
-            ret = dbenv.open(pathDataDir.string().c_str(),
-                             DB_CREATE     |
-                             DB_INIT_LOCK  |
-                             DB_INIT_LOG   |
-                             DB_INIT_MPOOL |
-                             DB_INIT_TXN   |
-                             DB_THREAD     |
-                             DB_RECOVER    |
-                             nEnvFlags,
-                             S_IRUSR | S_IWUSR);
-            if (ret > 0)
-                throw runtime_error(strprintf("CDB() : error %d opening database environment", ret));
-            fDbEnvInit = true;
-        }
-=======
+    {
         LOCK(bitdb.cs_db);
         if (!bitdb.Open(GetDataDir()))
             throw runtime_error("env open failed");
->>>>>>> ffe8b77a
 
         strFile = pszFile;
         ++bitdb.mapFileUseCount[strFile];
