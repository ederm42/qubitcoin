--- conflicted
+++ resolved
@@ -156,35 +156,19 @@
         // This is fine at runtime as we'll fall back to using them as an addrfetch if they don't support the
         // service bits we want, but we should get them updated to support all service bits wanted by any
         // release ASAP to avoid it where possible.
-<<<<<<< HEAD
-        // vSeeds.emplace_back("seed.bitcoin.sipa.be.");                        // Pieter Wuille, only supports x1, x5, x9, and xd
-        // vSeeds.emplace_back("dnsseed.bluematt.me.");                         // Matt Corallo, only supports x9
+        // vSeeds.emplace_back("seed.bitcoin.sipa.be."); // Pieter Wuille, only supports x1, x5, x9, and xd
+        // vSeeds.emplace_back("dnsseed.bluematt.me."); // Matt Corallo, only supports x9
         // vSeeds.emplace_back("dnsseed.bitcoin.dashjr-list-of-p2p-nodes.us."); // Luke Dashjr
-        // vSeeds.emplace_back("seed.bitcoinstats.com.");                       // Christian Decker, supports x1 - xf
-        // vSeeds.emplace_back("seed.bitcoin.jonasschnelli.ch.");               // Jonas Schnelli, only supports x1, x5, x9, and xd
-        // vSeeds.emplace_back("seed.btc.petertodd.net.");                      // Peter Todd, only supports x1, x5, x9, and xd
-        // vSeeds.emplace_back("seed.bitcoin.sprovoost.nl.");                   // Sjors Provoost
-        // vSeeds.emplace_back("dnsseed.emzy.de.");                             // Stephan Oeste
-        // vSeeds.emplace_back("seed.bitcoin.wiz.biz.");                        // Jason Maurice
+        // vSeeds.emplace_back("seed.bitcoinstats.com."); // Christian Decker, supports x1 - xf
+        // vSeeds.emplace_back("seed.bitcoin.jonasschnelli.ch."); // Jonas Schnelli, only supports x1, x5, x9, and xd
+        // vSeeds.emplace_back("seed.btc.petertodd.net."); // Peter Todd, only supports x1, x5, x9, and xd
+        // vSeeds.emplace_back("seed.bitcoin.sprovoost.nl."); // Sjors Provoost
+        // vSeeds.emplace_back("dnsseed.emzy.de."); // Stephan Oeste
+        // vSeeds.emplace_back("seed.bitcoin.wiz.biz."); // Jason Maurice
 
         base58Prefixes[PUBKEY_ADDRESS] = std::vector<unsigned char>(1, 0);
         base58Prefixes[SCRIPT_ADDRESS] = std::vector<unsigned char>(1, 5);
         base58Prefixes[SECRET_KEY] = std::vector<unsigned char>(1, 128);
-=======
-        vSeeds.emplace_back("seed.bitcoin.sipa.be."); // Pieter Wuille, only supports x1, x5, x9, and xd
-        vSeeds.emplace_back("dnsseed.bluematt.me."); // Matt Corallo, only supports x9
-        vSeeds.emplace_back("dnsseed.bitcoin.dashjr-list-of-p2p-nodes.us."); // Luke Dashjr
-        vSeeds.emplace_back("seed.bitcoinstats.com."); // Christian Decker, supports x1 - xf
-        vSeeds.emplace_back("seed.bitcoin.jonasschnelli.ch."); // Jonas Schnelli, only supports x1, x5, x9, and xd
-        vSeeds.emplace_back("seed.btc.petertodd.net."); // Peter Todd, only supports x1, x5, x9, and xd
-        vSeeds.emplace_back("seed.bitcoin.sprovoost.nl."); // Sjors Provoost
-        vSeeds.emplace_back("dnsseed.emzy.de."); // Stephan Oeste
-        vSeeds.emplace_back("seed.bitcoin.wiz.biz."); // Jason Maurice
-
-        base58Prefixes[PUBKEY_ADDRESS] = std::vector<unsigned char>(1,0);
-        base58Prefixes[SCRIPT_ADDRESS] = std::vector<unsigned char>(1,5);
-        base58Prefixes[SECRET_KEY] =     std::vector<unsigned char>(1,128);
->>>>>>> 80a3d2f8
         base58Prefixes[EXT_PUBLIC_KEY] = {0x04, 0x88, 0xB2, 0x1E};
         base58Prefixes[EXT_SECRET_KEY] = {0x04, 0x88, 0xAD, 0xE4};
 
