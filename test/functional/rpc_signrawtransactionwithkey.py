#!/usr/bin/env python3
# Copyright (c) 2015-2022 The Bitcoin Core developers
# Distributed under the MIT software license, see the accompanying
# file COPYING or http://www.opensource.org/licenses/mit-license.php.
"""Test transaction signing using the signrawtransactionwithkey RPC."""

from test_framework.blocktools import (
    COINBASE_MATURITY,
)
from test_framework.address import (
    address_to_scriptpubkey,
    script_to_p2sh,
)
from test_framework.test_framework import BitcoinTestFramework
from test_framework.util import (
    assert_equal,
    assert_raises_rpc_error,
    find_vout_for_address,
)
from test_framework.script_util import (
    key_to_p2pk_script,
    key_to_p2pkh_script,
    script_to_p2sh_p2wsh_script,
    script_to_p2wsh_script,
)
from test_framework.wallet import (
    getnewdestination,
)
from test_framework.wallet_util import (
    generate_keypair,
)

from decimal import (
    Decimal,
)

INPUTS = [
    # Valid pay-to-pubkey scripts
    {'txid': '9b907ef1e3c26fc71fe4a4b3580bc75264112f95050014157059c736f0202e71', 'vout': 0,
     'scriptPubKey': '76a91460baa0f494b38ce3c940dea67f3804dc52d1fb9488ac'},
    {'txid': '83a4f6a6b73660e13ee6cb3c6063fa3759c50c9b7521d0536022961898f4fb02', 'vout': 0,
     'scriptPubKey': '76a914669b857c03a5ed269d5d85a1ffac9ed5d663072788ac'},
]
OUTPUTS = {'mpLQjfK79b7CCV4VMJWEWAj5Mpx8Up5zxB': 0.1}

class SignRawTransactionWithKeyTest(BitcoinTestFramework):
    def set_test_params(self):
        self.setup_clean_chain = True
        self.num_nodes = 2

    def send_to_address(self, addr, amount):
        input = {"txid": self.nodes[0].getblock(self.block_hash[self.blk_idx])["tx"][0], "vout": 0}
        output = {addr: amount}
        self.blk_idx += 1
        rawtx = self.nodes[0].createrawtransaction([input], output)
        txid = self.nodes[0].sendrawtransaction(self.nodes[0].signrawtransactionwithkey(rawtx, [self.nodes[0].get_deterministic_priv_key().key])["hex"], 0)
        return txid

    def assert_signing_completed_successfully(self, signed_tx):
        assert 'errors' not in signed_tx
        assert 'complete' in signed_tx
        assert_equal(signed_tx['complete'], True)

    def successful_signing_test(self):
        """Create and sign a valid raw transaction with one input.

        Expected results:

        1) The transaction has a complete set of signatures
        2) No script verification error occurred"""
        self.log.info("Test valid raw transaction with one input")
        privKeys = ['cUeKHd5orzT3mz8P9pxyREHfsWtVfgsfDjiZZBcjUBAaGk1BTj7N', 'cVKpPfVKSJxKqVpE9awvXNWuLHCa5j5tiE7K6zbUSptFpTEtiFrA']
        rawTx = self.nodes[0].createrawtransaction(INPUTS, OUTPUTS)
        rawTxSigned = self.nodes[0].signrawtransactionwithkey(rawTx, privKeys, INPUTS)

        self.assert_signing_completed_successfully(rawTxSigned)

    def witness_script_test(self):
        self.log.info("Test signing transaction to P2SH-P2WSH addresses without wallet")
        # Create a new P2SH-P2WSH 1-of-1 multisig address:
        embedded_privkey, embedded_pubkey = generate_keypair(wif=True)
        p2sh_p2wsh_address = self.nodes[1].createmultisig(1, [embedded_pubkey.hex()], "p2sh-segwit")
        # send transaction to P2SH-P2WSH 1-of-1 multisig address
        self.block_hash = self.generate(self.nodes[0], COINBASE_MATURITY + 1)
        self.blk_idx = 0
        self.send_to_address(p2sh_p2wsh_address["address"], 49.999)
        self.generate(self.nodes[0], 1)
        # Get the UTXO info from scantxoutset
        unspent_output = self.nodes[1].scantxoutset('start', [p2sh_p2wsh_address['descriptor']])['unspents'][0]
        spk = script_to_p2sh_p2wsh_script(p2sh_p2wsh_address['redeemScript']).hex()
        unspent_output['witnessScript'] = p2sh_p2wsh_address['redeemScript']
        unspent_output['redeemScript'] = script_to_p2wsh_script(unspent_output['witnessScript']).hex()
        assert_equal(spk, unspent_output['scriptPubKey'])
        # Now create and sign a transaction spending that output on node[0], which doesn't know the scripts or keys
        spending_tx = self.nodes[0].createrawtransaction([unspent_output], {getnewdestination()[2]: Decimal("49.998")})
        spending_tx_signed = self.nodes[0].signrawtransactionwithkey(spending_tx, [embedded_privkey], [unspent_output])
        self.assert_signing_completed_successfully(spending_tx_signed)

        # Now test with P2PKH and P2PK scripts as the witnessScript
        for tx_type in ['P2PKH', 'P2PK']:  # these tests are order-independent
            self.verify_txn_with_witness_script(tx_type)

    def verify_txn_with_witness_script(self, tx_type):
        self.log.info("Test with a {} script as the witnessScript".format(tx_type))
        embedded_privkey, embedded_pubkey = generate_keypair(wif=True)
        witness_script = {
            'P2PKH': key_to_p2pkh_script(embedded_pubkey).hex(),
            'P2PK': key_to_p2pk_script(embedded_pubkey).hex()
        }.get(tx_type, "Invalid tx_type")
        redeem_script = script_to_p2wsh_script(witness_script).hex()
        addr = script_to_p2sh(redeem_script)
        script_pub_key = address_to_scriptpubkey(addr).hex()
        # Fund that address
        txid = self.send_to_address(addr, 10)
        vout = find_vout_for_address(self.nodes[0], txid, addr)
        self.generate(self.nodes[0], 1)
        # Now create and sign a transaction spending that output on node[0], which doesn't know the scripts or keys
        spending_tx = self.nodes[0].createrawtransaction([{'txid': txid, 'vout': vout}], {getnewdestination()[2]: Decimal("9.999")})
        spending_tx_signed = self.nodes[0].signrawtransactionwithkey(spending_tx, [embedded_privkey], [{'txid': txid, 'vout': vout, 'scriptPubKey': script_pub_key, 'redeemScript': redeem_script, 'witnessScript': witness_script, 'amount': 10}])
        self.assert_signing_completed_successfully(spending_tx_signed)
        self.nodes[0].sendrawtransaction(spending_tx_signed['hex'])

    def invalid_sighashtype_test(self):
        self.log.info("Test signing transaction with invalid sighashtype")
        tx = self.nodes[0].createrawtransaction(INPUTS, OUTPUTS)
        privkeys = [self.nodes[0].get_deterministic_priv_key().key]
        assert_raises_rpc_error(-8, "'all' is not a valid sighash parameter.", self.nodes[0].signrawtransactionwithkey, tx, privkeys, sighashtype="all")
<<<<<<< HEAD
=======

    def invalid_private_key_and_tx(self):
        self.log.info("Test signing transaction with an invalid private key")
        tx = self.nodes[0].createrawtransaction(INPUTS, OUTPUTS)
        privkeys = ["123"]
        assert_raises_rpc_error(-5, "Invalid private key", self.nodes[0].signrawtransactionwithkey, tx, privkeys)
        self.log.info("Test signing transaction with an invalid tx hex")
        privkeys = [self.nodes[0].get_deterministic_priv_key().key]
        assert_raises_rpc_error(-22, "TX decode failed. Make sure the tx has at least one input.", self.nodes[0].signrawtransactionwithkey, tx + "00", privkeys)
>>>>>>> 80a3d2f8

    def run_test(self):
        self.successful_signing_test()
        self.witness_script_test()
        self.invalid_sighashtype_test()
        self.invalid_private_key_and_tx()


if __name__ == '__main__':
    SignRawTransactionWithKeyTest().main()<|MERGE_RESOLUTION|>--- conflicted
+++ resolved
@@ -125,8 +125,6 @@
         tx = self.nodes[0].createrawtransaction(INPUTS, OUTPUTS)
         privkeys = [self.nodes[0].get_deterministic_priv_key().key]
         assert_raises_rpc_error(-8, "'all' is not a valid sighash parameter.", self.nodes[0].signrawtransactionwithkey, tx, privkeys, sighashtype="all")
-<<<<<<< HEAD
-=======
 
     def invalid_private_key_and_tx(self):
         self.log.info("Test signing transaction with an invalid private key")
@@ -136,7 +134,6 @@
         self.log.info("Test signing transaction with an invalid tx hex")
         privkeys = [self.nodes[0].get_deterministic_priv_key().key]
         assert_raises_rpc_error(-22, "TX decode failed. Make sure the tx has at least one input.", self.nodes[0].signrawtransactionwithkey, tx + "00", privkeys)
->>>>>>> 80a3d2f8
 
     def run_test(self):
         self.successful_signing_test()
