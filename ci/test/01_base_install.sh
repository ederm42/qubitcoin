--- conflicted
+++ resolved
@@ -36,11 +36,7 @@
 fi
 
 if [[ ${USE_MEMORY_SANITIZER} == "true" ]]; then
-<<<<<<< HEAD
-  ${CI_RETRY_EXE} git clone --depth=1 https://github.com/llvm/llvm-project -b "llvmorg-18.1.1" /msan/llvm-project
-=======
   ${CI_RETRY_EXE} git clone --depth=1 https://github.com/llvm/llvm-project -b "llvmorg-18.1.3" /msan/llvm-project
->>>>>>> 80a3d2f8
 
   cmake -G Ninja -B /msan/clang_build/ \
     -DLLVM_ENABLE_PROJECTS="clang" \
